--- conflicted
+++ resolved
@@ -1,16 +1,9 @@
 package com.topjohnwu.magisk;
 
-<<<<<<< HEAD
-import android.content.Intent;
-import android.net.Uri;
-import android.os.AsyncTask;
-import android.os.Bundle;
-=======
 import android.content.SharedPreferences;
 import android.os.AsyncTask;
 import android.os.Bundle;
 import android.preference.PreferenceManager;
->>>>>>> c9f6e2e2
 import android.support.annotation.Nullable;
 import android.support.design.widget.Snackbar;
 import android.support.v4.app.Fragment;
@@ -47,46 +40,15 @@
 
         ButterKnife.bind(this, viewMain);
 
-<<<<<<< HEAD
-        });
-
-        new Utils.LoadModules(getActivity()).execute();
-        mTaskDelegate = result -> {
-            if (result.equals("OK")) {
-                RefreshUI();
-            }
-=======
         prefs = PreferenceManager.getDefaultSharedPreferences(getActivity());
         mSwipeRefreshLayout.setOnRefreshListener(() -> {
->>>>>>> c9f6e2e2
 
             recyclerView.setVisibility(View.GONE);
             new Utils.LoadModules(getActivity()).execute();
             new updateUI().execute();
             prefs.edit().putBoolean("ignoreUpdateAlerts", false).apply();
 
-<<<<<<< HEAD
-        new updateUI().execute();
-        return view;
-    }
-
-    @Override
-    public void onActivityResult(int requestCode, int resultCode, Intent data) {
-        if (data != null) {
-            // Get the URI of the selected file
-            final Uri uri = data.getData();
-            Log.i("Magisk", "ModulesFragment: Uri = " + uri.toString() + " or ");
-            new Utils.FlashZIP(getActivity(), uri).execute();
-            try {
-                // Get the file path from the URI
-                FileInfo fileInfo = FileUtils.getFileInfo(getActivity(), uri);
-                Toast.makeText(getActivity(),
-                        "File Selected: " + fileInfo.getDisplayName() + " size: " + fileInfo.getSize(), Toast.LENGTH_LONG).show();
-
-                if (!fileInfo.isExternal()) {
-=======
         });
->>>>>>> c9f6e2e2
 
         prefs.registerOnSharedPreferenceChangeListener((sharedPreferences, s) -> {
             if (s.contains("updated")) {
@@ -96,20 +58,6 @@
             }
         });
 
-<<<<<<< HEAD
-    private void RefreshUI() {
-        viewPagePosition = tabLayout.getSelectedTabPosition();
-        listModules.clear();
-        listModulesCache.clear();
-        progressBar.setVisibility(View.VISIBLE);
-        viewPager.setAdapter(new TabsAdapter(getChildFragmentManager()));
-        tabLayout.setupWithViewPager(viewPager);
-        viewPager.setCurrentItem(viewPagePosition);
-        new Utils.LoadModules(getActivity()).execute();
-        Collections.sort(listModules, new CustomComparator());
-        Collections.sort(listModulesCache, new CustomComparator());
-=======
->>>>>>> c9f6e2e2
         new updateUI().execute();
 
         return viewMain;
